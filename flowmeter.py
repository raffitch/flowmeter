#!/usr/bin/env python3
"""
flow_calibrator.py
──────────────────
• Lists serial devices, lets you pick the Arduino.
• Relays CSV frames ("millis,pulses") to the browser via WebSocket.
• Accepts 'start', 'stop', and 'reset' commands from the browser.
"""

import argparse, asyncio, json, sys, time, pathlib, webbrowser
import serial, serial.tools.list_ports, websockets

BAUD_RATE     = 115_200
LIVE_INTERVAL = 0.2                       # seconds
WS_HOST, WS_PORT = "localhost", 8765

# ── helper: choose serial port ─────────────────────────────────────────────
def choose_port() -> str:
    ports = list(serial.tools.list_ports.comports())
    if not ports:
        sys.exit("❌  No serial devices detected.")

    print("\nAvailable serial devices:\n")
    for i, p in enumerate(ports):
        print(f" {i}: {p.device:<15} {p.description}")
    idx = input(f"\nSelect port [0–{len(ports)-1}] (default 0): ").strip() or "0"
    try:
        return ports[int(idx)].device
    except (ValueError, IndexError):
        sys.exit("❌  Invalid selection.")

# ── flow server class ──────────────────────────────────────────────────────
class FlowServer:
    def __init__(self, port: str):
        print(f"🔗  Opening {port} @ {BAUD_RATE} …")
        self.ser = serial.Serial(port, BAUD_RATE, timeout=1)

        banner = self.ser.readline().decode(errors="ignore").strip()
        print(f"🖥  Arduino says: {banner or '<no banner>'}")

        self.latest_pulses = 0
        self.latest_millis = 0
        self.clients       = set()

        # calibration state
        self.cal_running  = False
        self.pulse_start  = 0
        self.t0           = 0.0
        self.target_litres = 1.0

        self.status_queue = [json.dumps({"type":"status", "msg":"serial-open"})]

    def send(self, cmd: str) -> None:
        """Send a single-character command to the Arduino and log it."""
        self.ser.write(cmd.encode())
<<<<<<< HEAD
        self.ser.flush()
=======
>>>>>>> 44b338f3
        print(f"→ Arduino: {cmd}")

    # ── serial→memory loop ────────────────────────────────────────────────
    async def serial_reader(self):
        while True:
            line = self.ser.readline().decode(errors="ignore").strip()

            if "," in line:                      # CSV data frame
                ms, pc              = line.split(",")
                self.latest_millis  = int(ms)
                self.latest_pulses  = int(pc)

            elif line == "reset-ack":            # Arduino confirmation
                self.status_queue.append(json.dumps(
                    {"type":"status", "msg":"counter-reset"}))
            elif line == "valve-open":
                print("🟢 Valve opened")
            elif line == "valve-closed":
                print("🔴 Valve closed")

            await asyncio.sleep(0.01)

    # ── broadcaster: push live data every LIVE_INTERVAL ───────────────────
    async def broadcaster(self):
        while True:
            if self.clients:
                msg = json.dumps({
                    "type":   "live",
                    "millis": self.latest_millis,
                    "pulses": self.latest_pulses
                })
                await asyncio.gather(
                    *(c.send(msg) for c in self.clients),
                    return_exceptions=True
                )
            await asyncio.sleep(LIVE_INTERVAL)

    # ── websocket handler ────────────────────────────────────────────────
    async def ws_handler(self, ws):
        self.clients.add(ws)

        # push queued status messages once
        while self.status_queue:
            await ws.send(self.status_queue.pop(0))

        try:
            async for text in ws:
                try:
                    data = json.loads(text)
                    cmd = data.get("cmd", "").lower()
                except json.JSONDecodeError:
                    data = {}
                    cmd = text.strip().lower()

                # ---- start calibration ----
                if cmd == "start" and not self.cal_running:
                    # reset Arduino counter so each run begins at zero
                    self.send('r')                # reset
                    self.send('o')                # open valve
                    self.latest_pulses = 0
                    self.cal_running   = True
                    self.pulse_start   = 0
                    self.t0            = time.time()
                    self.target_litres = float(data.get("volume", 1))
                    await ws.send(json.dumps({"type":"ack","status":"started"}))

                # ---- stop calibration ----
                elif cmd == "stop" and self.cal_running:
                    self.send('c')                # close valve
                    self.cal_running = False
                    delta   = self.latest_pulses - self.pulse_start
                    elapsed = time.time() - self.t0
                    ppl = delta / self.target_litres if self.target_litres else 0
                    await ws.send(json.dumps({
                        "type":   "cal",
                        "delta":  delta,
                        "elapsed": round(elapsed, 2),
                        "volume": self.target_litres,
                        "ppl":    round(ppl, 2)
                    }))

                # ---- reset counter ----
                elif cmd == "reset":
                    self.send('r')                # tell Arduino
                    await ws.send(json.dumps({"type":"ack","status":"reset-sent"}))
        finally:
            self.clients.discard(ws)

# ── main ──────────────────────────────────────────────────────────────────
async def main():
    ap = argparse.ArgumentParser(description="WebSocket bridge for flow sensor")
    ap.add_argument("-p", "--port", help="Serial port (e.g. COM3, /dev/ttyACM0)")
    args = ap.parse_args()

    port = args.port or choose_port()
    try:
        fs = FlowServer(port)
        print("✔ Connected")
    except serial.SerialException as e:
        sys.exit(f"❌  Could not open {port}: {e}")

    # start WebSocket server before opening the browser to avoid connection
    # errors when the page loads
    server = await websockets.serve(fs.ws_handler, WS_HOST, WS_PORT)

    async def open_interface():
        # give the websocket server a moment to start before opening the page
        await asyncio.sleep(2.0)
        webbrowser.open((pathlib.Path(__file__).parent/'index.html').resolve().as_uri())

    await asyncio.gather(
        fs.serial_reader(),
        fs.broadcaster(),
        server.wait_closed(),
        open_interface(),
    )

if __name__ == "__main__":
    asyncio.run(main())<|MERGE_RESOLUTION|>--- conflicted
+++ resolved
@@ -53,10 +53,9 @@
     def send(self, cmd: str) -> None:
         """Send a single-character command to the Arduino and log it."""
         self.ser.write(cmd.encode())
-<<<<<<< HEAD
+
         self.ser.flush()
-=======
->>>>>>> 44b338f3
+
         print(f"→ Arduino: {cmd}")
 
     # ── serial→memory loop ────────────────────────────────────────────────
